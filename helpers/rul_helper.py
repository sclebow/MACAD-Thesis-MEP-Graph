--- conflicted
+++ resolved
@@ -60,7 +60,8 @@
     for node, rul in rul_dict.items():
         graph.nodes[node]['remaining_useful_life_days'] = rul
         graph.nodes[node]['remaining_useful_life_years'] = rul / 365.25  # Convert days to years
-<<<<<<< HEAD
+
+    print(f"Lowest RUL: {min(rul_dict.values())} days, Highest RUL: {max(rul_dict.values())} days")
     return graph
 
 def apply_maintenance_log_to_graph(df: pd.DataFrame, graph):
@@ -80,9 +81,4 @@
                 graph.nodes[node_id]['operating_hours'] = int(row['operating_hours'])
 
     # Recalculate RUL after graph update
-    apply_rul_to_graph(graph)
-=======
-
-    print(f"Lowest RUL: {min(rul_dict.values())} days, Highest RUL: {max(rul_dict.values())} days")
-    return graph
->>>>>>> 1560ed9a
+    apply_rul_to_graph(graph)